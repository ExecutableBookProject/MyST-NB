from docutils import nodes
import nbformat as nbf
from pathlib import Path
<<<<<<< HEAD
from sphinx.util import logging
=======
>>>>>>> 2207e30a

from myst_parser.docutils_renderer import SphinxRenderer, dict_to_docinfo
from myst_parser.block_tokens import Document
from myst_parser.sphinx_parser import MystParser
from jupyter_sphinx.ast import get_widgets, JupyterWidgetStateNode
<<<<<<< HEAD
from jupyter_sphinx.execute import contains_widgets
from myst_nb.cache import add_notebook_outputs

logger = logging.getLogger(__name__)
=======
from jupyter_sphinx.execute import contains_widgets, write_notebook_output
>>>>>>> 2207e30a


class NotebookParser(MystParser):
    """Docutils parser for IPynb + CommonMark + Math + Tables + RST Extensions """

    supported = ("ipynb",)
    translate_section_name = None

    default_config = {"known_url_schemes": None}

    config_section = "ipynb parser"
    config_section_dependencies = ("parsers",)

    def parse(self, inputstring, document):
        self.reporter = document.reporter
        self.config = self.default_config.copy()
        try:
            source_path = document.settings.env.doc2path(document.settings.env.docname)
            dest_path = document.settings.env.app.outdir
            new_cfg = document.settings.env.config.myst_config
            self.config.update(new_cfg)
        except AttributeError:
            pass
            
        ntbk = nbf.reads(inputstring, nbf.NO_CONVERT)

<<<<<<< HEAD
        ## add outputs to notebook from the cache
        if hasattr(document.settings.env, 'path_cache'):
            path_cache = document.settings.env.path_cache
            ntbk = add_notebook_outputs(source_path, ntbk, path_cache, dest_path)
        else:
            # If we explicitly did not wish to cache, then just execute the notebook
            ntbk = execute(ntbk)
=======
        # Write the notebook's output to disk
        path_doc = Path(document.settings.env.docname)
        doc_relpath = path_doc.parent
        doc_filename = path_doc.name
        build_dir = Path(document.settings.env.app.outdir).parent
        output_dir = build_dir.joinpath("jupyter_execute", doc_relpath)
        write_notebook_output(ntbk, str(output_dir), doc_filename)
>>>>>>> 2207e30a

        # Parse notebook-level metadata as front-matter
        # For now, only keep key/val pairs that point to int/float/string
        metadata = ntbk.metadata
        docinfo = dict_to_docinfo(metadata)
        document += docinfo

        # If there are widgets, this will embed the state of all widgets in a script
        if contains_widgets(ntbk):
            document.append(JupyterWidgetStateNode(state=get_widgets(ntbk)))
        renderer = SphinxRenderer(document=document, current_node=None)
        with renderer:
            # Loop through cells and render them
            for ii, cell in enumerate(ntbk.cells):
                # Skip empty cells
                if len(cell["source"]) == 0:
                    continue
                try:
                    _render_cell(cell, renderer)
                except Exception as exc:
                    source = cell["source"][:50]
                    if len(cell["source"]) > 50:
                        source = source + "..."
                    msg_node = self.reporter.error(
                        (
                            f"\nError parsing notebook cell #{ii+1}: {exc}\n"
                            f"Type: {cell['cell_type']}\n"
                            f"Source:\n{source}\n\n"
                        )
                    )
                    msg_node += nodes.literal_block(cell["source"], cell["source"])
                    renderer.current_node += [msg_node]
                    continue


def _render_cell(cell, renderer):
    """Render a cell with a SphinxRenderer instance.

    Returns nothing because the renderer updates itself.
    """
    tags = cell.metadata.get("tags", [])
    if "remove_cell" in tags:
        return

    # If a markdown cell, simply call the Myst parser and append children
    if cell["cell_type"] == "markdown":
        document = Document.read(cell["source"], front_matter=False)
        # Check for tag-specific behavior because markdown isn't wrapped in a cell
        if "hide_input" in tags:
            container = nodes.container()
            container["classes"].extend(["toggle"])
            with renderer.current_node_context(container, append=True):
                renderer.render(document)
        else:
            renderer.render(document)

    # If a code cell, convert the code + outputs
    elif cell["cell_type"] == "code":
        # Cell container will wrap whatever is in the cell
        classes = ["cell"]
        for tag in tags:
            classes.append(f"tag_{tag}")
        sphinx_cell = CellNode(classes=classes, cell_type=cell["cell_type"])
        renderer.current_node += sphinx_cell
        if "remove_input" not in tags:
            cell_input = CellInputNode(classes=["cell_input"])
            sphinx_cell += cell_input

            # Input block
            code_block = nodes.literal_block(text=cell["source"])
            cell_input += code_block

        # ==================
        # Cell output
        # ==================
        if "remove_output" not in tags:
            cell_output = CellOutputNode(classes=["cell_output"])
            sphinx_cell += cell_output

            outputs = CellOutputBundleNode(cell["outputs"])
            cell_output += outputs


class CellNode(nodes.container):
    """Represent a cell in the Sphinx AST."""

    def __init__(self, rawsource="", *children, **attributes):
        super().__init__("", **attributes)


class CellInputNode(nodes.container):
    """Represent an input cell in the Sphinx AST."""

    def __init__(self, rawsource="", *children, **attributes):
        super().__init__("", **attributes)


class CellOutputNode(nodes.container):
    """Represent an output cell in the Sphinx AST."""

    def __init__(self, rawsource="", *children, **attributes):
        super().__init__("", **attributes)


class CellOutputBundleNode(nodes.container):
    """Represent a MimeBundle in the Sphinx AST, to be transformed later."""

    def __init__(self, outputs, rawsource="", *children, **attributes):
        self.outputs = outputs
        super().__init__("", **attributes)<|MERGE_RESOLUTION|>--- conflicted
+++ resolved
@@ -1,23 +1,16 @@
 from docutils import nodes
 import nbformat as nbf
 from pathlib import Path
-<<<<<<< HEAD
 from sphinx.util import logging
-=======
->>>>>>> 2207e30a
 
 from myst_parser.docutils_renderer import SphinxRenderer, dict_to_docinfo
 from myst_parser.block_tokens import Document
 from myst_parser.sphinx_parser import MystParser
 from jupyter_sphinx.ast import get_widgets, JupyterWidgetStateNode
-<<<<<<< HEAD
-from jupyter_sphinx.execute import contains_widgets
+from jupyter_sphinx.execute import contains_widgets, write_notebook_output
 from myst_nb.cache import add_notebook_outputs
 
 logger = logging.getLogger(__name__)
-=======
-from jupyter_sphinx.execute import contains_widgets, write_notebook_output
->>>>>>> 2207e30a
 
 
 class NotebookParser(MystParser):
@@ -44,7 +37,6 @@
             
         ntbk = nbf.reads(inputstring, nbf.NO_CONVERT)
 
-<<<<<<< HEAD
         ## add outputs to notebook from the cache
         if hasattr(document.settings.env, 'path_cache'):
             path_cache = document.settings.env.path_cache
@@ -52,7 +44,7 @@
         else:
             # If we explicitly did not wish to cache, then just execute the notebook
             ntbk = execute(ntbk)
-=======
+            
         # Write the notebook's output to disk
         path_doc = Path(document.settings.env.docname)
         doc_relpath = path_doc.parent
@@ -60,7 +52,6 @@
         build_dir = Path(document.settings.env.app.outdir).parent
         output_dir = build_dir.joinpath("jupyter_execute", doc_relpath)
         write_notebook_output(ntbk, str(output_dir), doc_filename)
->>>>>>> 2207e30a
 
         # Parse notebook-level metadata as front-matter
         # For now, only keep key/val pairs that point to int/float/string
