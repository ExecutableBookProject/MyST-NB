--- conflicted
+++ resolved
@@ -86,23 +86,11 @@
         man=(skip, None),
     )
 
-<<<<<<< HEAD
     # Add configuration for the cache
     app.add_config_value("jupyter_cache", False, "env")
     app.add_config_value("execution_excludepatterns", [], "env")
     app.add_config_value("jupyter_notebook_force_run", False, "env")
-
-    # So that we can in-line images in HTML outputs
-    def visit_cell_image(self, node):
-        atts = {"src": f"data:image/png;base64, {node['uri']}", "alt": f"{node['alt']}"}
-        self.body.append(self.emptytag(node, "img", "\n", **atts))
-
-    app.add_node(
-        CellImageNode, override=True, html=(visit_cell_image, lambda self, node: "")
-    )
-
-=======
->>>>>>> 2207e30a
+    
     # Register our post-transform which will convert output bundles to nodes
     app.add_post_transform(CellOutputsToNodes)
 
