--- conflicted
+++ resolved
@@ -37,11 +37,6 @@
         config.togglebutton_selector += f", {selector}"
 
 
-<<<<<<< HEAD
-# Just in case we have a jupyter cache in the doc folder, exclude it
-def skip_cache_notebooks(app, config):
-    config['exclude_patterns'].append('**.jupyter_cache')
-=======
 def init_glue_cache(app):
     if not hasattr(app.env, "glue_data"):
         app.env.glue_data = {}
@@ -52,7 +47,6 @@
     with path_cache.open("w") as handle:
         json.dump(env.glue_data, handle)
 
->>>>>>> b45660e7
 
 def setup(app):
     """Initialize Sphinx extension."""
@@ -113,12 +107,7 @@
     app.connect("builder-inited", static_path)
     app.connect("env-get-outdated", execution_cache)
     app.connect("config-inited", update_togglebutton_classes)
-<<<<<<< HEAD
-    app.connect("config-inited", skip_cache_notebooks)
-
-=======
     app.connect("env-updated", save_glue_cache)
->>>>>>> b45660e7
     app.add_css_file("mystnb.css")
     # We use `execute` here instead of `jupyter-execute`
     app.add_directive("execute", JupyterCell)
