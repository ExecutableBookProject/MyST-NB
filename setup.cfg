--- conflicted
+++ resolved
@@ -44,11 +44,7 @@
     ipywidgets>=7.0.0,<8
     jupyter-cache~=0.4.1
     jupyter_sphinx~=0.3.2
-<<<<<<< HEAD
-    myst-parser~=0.15.1
-=======
     myst-parser~=0.15.2
->>>>>>> a3b2c6ee
     nbconvert>=5.6,<7
     nbformat~=5.0
     pyyaml
